
---
apiVersion: apiextensions.k8s.io/v1beta1
kind: CustomResourceDefinition
metadata:
  creationTimestamp: null
  name: vsphereclusters.infrastructure.cluster.x-k8s.io
spec:
  group: infrastructure.cluster.x-k8s.io
  names:
    categories:
    - cluster-api
    kind: VSphereCluster
    plural: vsphereclusters
  scope: Namespaced
  subresources:
    status: {}
  validation:
    openAPIV3Schema:
      description: VSphereCluster is the Schema for the vsphereclusters API
      properties:
        apiVersion:
          description: 'APIVersion defines the versioned schema of this representation
            of an object. Servers should convert recognized schemas to the latest
            internal value, and may reject unrecognized values. More info: https://git.k8s.io/community/contributors/devel/api-conventions.md#resources'
          type: string
        kind:
          description: 'Kind is a string value representing the REST resource this
            object represents. Servers may infer this from the endpoint the client
            submits requests to. Cannot be updated. In CamelCase. More info: https://git.k8s.io/community/contributors/devel/api-conventions.md#types-kinds'
          type: string
        metadata:
          type: object
        spec:
          description: VSphereClusterSpec defines the desired state of VSphereCluster
          properties:
            cloudProviderConfiguration:
              description: CloudProviderConfiguration holds the cluster-wide configuration
                for the vSphere cloud provider.
              properties:
                disk:
                  description: Disk is the vSphere cloud provider's disk configuration.
                  properties:
                    scsiControllerType:
                      description: SCSIControllerType defines SCSI controller to be
                        used.
                      type: string
                  type: object
                global:
                  description: Global is the vSphere cloud provider's global configuration.
                  properties:
                    apiBindPort:
                      description: APIBindPort configures the vSphere cloud controller
                        manager API port. Defaults to 43001.
                      type: string
                    apiDisable:
                      description: APIDisable disables the vSphere cloud controller
                        manager API. Defaults to true.
                      type: boolean
                    caFile:
                      description: CAFile Specifies the path to a CA certificate in
                        PEM format. If not configured, the system's CA certificates
                        will be used.
                      type: string
                    datacenters:
                      description: Datacenters is a CSV string of the datacenters
                        in which VMs are located.
                      type: string
                    insecure:
                      description: Insecure is a flag that disables TLS peer verification.
                      type: boolean
                    password:
                      description: Password is the password used to access a vSphere
                        endpoint.
                      type: string
                    port:
                      description: Port is the port on which the vSphere endpoint
                        is listening. Defaults to 443.
                      type: string
                    roundTripperCount:
                      description: RoundTripperCount specifies the SOAP round tripper
                        count (retries = RoundTripper - 1)
                      format: int32
                      type: integer
                    secretName:
                      description: SecretName is the name of the Kubernetes secret
                        in which the vSphere credentials are located.
                      type: string
                    secretNamespace:
                      description: SecretNamespace is the namespace for SecretName.
                      type: string
                    secretsDirectory:
                      description: 'SecretsDirectory is a directory in which secrets
                        may be found. This may used in the event that: 1. It is not
                        desirable to use the K8s API to watch changes to secrets 2.
                        The cloud controller manager is not running in a K8s environment,    such
                        as DC/OS. For example, the container storage interface (CSI)
                        is    container orcehstrator (CO) agnostic, and should support
                        non-K8s COs. Defaults to /etc/cloud/credentials.'
                      type: string
                    serviceAccount:
                      description: ServiceAccount is the Kubernetes service account
                        used to launch the cloud controller manager. Defaults to cloud-controller-manager.
                      type: string
                    thumbprint:
                      description: Thumbprint is the cryptographic thumbprint of the
                        vSphere endpoint's certificate.
                      type: string
                    username:
                      description: Username is the username used to access a vSphere
                        endpoint.
                      type: string
                  type: object
                labels:
                  description: Labels is the vSphere cloud provider's zone and region
                    configuration.
                  properties:
                    region:
                      description: Region is the region in which VMs are created/located.
                      type: string
                    zone:
                      description: Zone is the zone in which VMs are created/located.
                      type: string
                  type: object
                network:
                  description: Network is the vSphere cloud provider's network configuration.
                  properties:
                    name:
                      description: Name is the name of the network to which VMs are
                        connected.
                      type: string
                  type: object
                providerConfig:
                  description: ProviderConfig contains extra information used to configure
                    the vSphere cloud provider.
                  properties:
                    cloud:
                      properties:
                        controllerImage:
                          type: string
                      type: object
                    storage:
                      properties:
                        attacherImage:
                          type: string
                        controllerImage:
                          type: string
<<<<<<< HEAD
=======
                        livenessProbeImage:
                          type: string
>>>>>>> 1e0cac1e
                        metadataSyncerImage:
                          type: string
                        nodeDriverImage:
                          type: string
                        provisionerImage:
                          type: string
<<<<<<< HEAD
=======
                        registrarImage:
                          type: string
>>>>>>> 1e0cac1e
                      type: object
                  type: object
                virtualCenter:
                  additionalProperties:
                    description: VCenterConfig is a vSphere cloud provider's vCenter
                      configuration.
                    properties:
                      datacenters:
                        description: Datacenters is a CSV string of the datacenters
                          in which VMs are located.
                        type: string
                      password:
                        description: Password is the password used to access a vSphere
                          endpoint.
                        type: string
                      port:
                        description: Port is the port on which the vSphere endpoint
                          is listening. Defaults to 443.
                        type: string
                      roundTripperCount:
                        description: RoundTripperCount specifies the SOAP round tripper
                          count (retries = RoundTripper - 1)
                        format: int32
                        type: integer
                      thumbprint:
                        description: Thumbprint is the cryptographic thumbprint of
                          the vSphere endpoint's certificate.
                        type: string
                      username:
                        description: Username is the username used to access a vSphere
                          endpoint.
                        type: string
                    type: object
                  description: VCenter is a list of vCenter configurations.
                  type: object
                workspace:
                  description: Workspace is the vSphere cloud provider's workspace
                    configuration.
                  properties:
                    datacenter:
                      description: Datacenter is the datacenter in which VMs are created/located.
                      type: string
                    datastore:
                      description: Datastore is the datastore in which VMs are created/located.
                      type: string
                    folder:
                      description: Folder is the folder in which VMs are created/located.
                      type: string
                    resourcePool:
                      description: ResourcePool is the resource pool in which VMs
                        are created/located.
                      type: string
                    server:
                      description: Server is the IP address or FQDN of the vSphere
                        endpoint.
                      type: string
                  type: object
              type: object
            insecure:
              description: Insecure is a flag that controls whether or not to validate
                the vSphere server's certificate.
              type: boolean
            server:
              description: Server is the address of the vSphere endpoint.
              type: string
          type: object
        status:
          description: VSphereClusterStatus defines the observed state of VSphereClusterSpec
          properties:
            apiEndpoints:
              description: APIEndpoints represents the endpoints to communicate with
                the control plane.
              items:
                description: APIEndpoint represents a reachable Kubernetes API endpoint.
                properties:
                  host:
                    description: The hostname on which the API server is serving.
                    type: string
                  port:
                    description: The port on which the API server is serving.
                    type: integer
                required:
                - host
                - port
                type: object
              type: array
            ready:
              type: boolean
          required:
          - ready
          type: object
      type: object
  version: v1alpha2
  versions:
  - name: v1alpha2
    served: true
    storage: true
status:
  acceptedNames:
    kind: ""
    plural: ""
  conditions: []
  storedVersions: []<|MERGE_RESOLUTION|>--- conflicted
+++ resolved
@@ -145,22 +145,16 @@
                           type: string
                         controllerImage:
                           type: string
-<<<<<<< HEAD
-=======
                         livenessProbeImage:
                           type: string
->>>>>>> 1e0cac1e
                         metadataSyncerImage:
                           type: string
                         nodeDriverImage:
                           type: string
                         provisionerImage:
                           type: string
-<<<<<<< HEAD
-=======
                         registrarImage:
                           type: string
->>>>>>> 1e0cac1e
                       type: object
                   type: object
                 virtualCenter:
