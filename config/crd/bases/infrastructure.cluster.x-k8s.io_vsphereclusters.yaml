--- conflicted
+++ resolved
@@ -145,22 +145,16 @@
                           type: string
                         controllerImage:
                           type: string
-<<<<<<< HEAD
-=======
                         livenessProbeImage:
                           type: string
->>>>>>> 5ade1a9f
                         metadataSyncerImage:
                           type: string
                         nodeDriverImage:
                           type: string
                         provisionerImage:
                           type: string
-<<<<<<< HEAD
-=======
                         registrarImage:
                           type: string
->>>>>>> 5ade1a9f
                       type: object
                   type: object
                 virtualCenter:
