--- conflicted
+++ resolved
@@ -30,17 +30,11 @@
 	metav1.TypeMeta   `json:",inline"`
 	metav1.ObjectMeta `json:"metadata,omitempty"`
 
-<<<<<<< HEAD
-	VsphereUser             string   `json:"vsphereUser"`
-	VspherePassword         string   `json:"vspherePassword"`
+	VsphereUser             string   `json:"vsphereUser,omitempty"`
+	VspherePassword         string   `json:"vspherePassword,omitempty"`
 	VsphereServer           string   `json:"vsphereServer"`
-	VsphereCredentialSecret string   `json:"vsphereCredentialSecret"`
+	VsphereCredentialSecret string   `json:"vsphereCredentialSecret,omitempty"`
 	SSHKeys                 []string `json:"sshKeys"`
-=======
-	VsphereUser             string `json:"vsphereUser,omitempty"`
-	VspherePassword         string `json:"vspherePassword,omitempty"`
-	VsphereServer           string `json:"vsphereServer"`
-	VsphereCredentialSecret string `json:"vsphereCredentialSecret,omitempty"`
 
 	// SSHAuthorizedKeys is a list of SSH public keys authorized to access
 	// deployed machines.
@@ -79,7 +73,6 @@
 // HasCertAndKey returns whether a keypair contains cert and key of non-zero length.
 func (kp KeyPair) HasCertAndKey() bool {
 	return len(kp.Cert) > 0 && len(kp.Key) > 0
->>>>>>> bedf22c4
 }
 
 // +k8s:deepcopy-gen:interfaces=k8s.io/apimachinery/pkg/runtime.Object
