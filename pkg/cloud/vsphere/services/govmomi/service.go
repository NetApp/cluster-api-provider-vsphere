--- conflicted
+++ resolved
@@ -142,28 +142,6 @@
 		return vm, err
 	}
 
-<<<<<<< HEAD
-	// check if VM actually exists
-	if ctx.VSphereMachine.Spec.MachineRef != "" {
-		moRefID, err := findVMByInstanceUUID(ctx)
-		if err != nil {
-			return vm, err
-		}
-		if moRefID == "" {
-			// No vm exists
-			// remove the MachineRef and set the vm state to notfound
-			ctx.VSphereMachine.Spec.MachineRef = ""
-			vm.State = infrav1.VirtualMachineStateNotFound
-
-			// NetApp
-			if err := vms.deleteTags(ctx); err != nil {
-				// Just log the error
-				ctx.Logger.Error(err, "error deleting tags")
-			}
-
-			return vm, nil
-		}
-=======
 	// check if the vm existts
 	moRefID, err := findVMByInstanceUUID(ctx)
 	if err != nil {
@@ -175,7 +153,6 @@
 		ctx.VSphereMachine.Spec.MachineRef = ""
 		vm.State = infrav1.VirtualMachineStateNotFound
 		return vm, nil
->>>>>>> 5ade1a9f
 	}
 
 	// VM actually exists
