--- conflicted
+++ resolved
@@ -154,11 +154,7 @@
 
 VERSION=$(git describe --dirty --always 2>/dev/null)
 export VERSION
-<<<<<<< HEAD
-export CAPI_VERSION=v0.2.3
-=======
 export CAPI_VERSION=v0.2.6
->>>>>>> 5ade1a9f
 echo "build vSphere controller version: ${VERSION}"
 echo "using clusterctl version: ${CAPI_VERSION}"
 
