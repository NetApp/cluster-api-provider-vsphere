--- conflicted
+++ resolved
@@ -39,14 +39,11 @@
 			Name:      "foo",
 			Namespace: "default",
 		},
-<<<<<<< HEAD
-		SSHKeys: make([]string, 0),
-=======
+		SSHKeys:             make([]string, 0),
 		CAKeyPair:           keyPair,
 		EtcdCAKeyPair:       keyPair,
 		FrontProxyCAKeyPair: keyPair,
 		SAKeyPair:           keyPair,
->>>>>>> bedf22c4
 	}
 	g := gomega.NewGomegaWithT(t)
 
